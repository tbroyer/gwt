/*
 * Copyright 2010 Google Inc.
 *
 * Licensed under the Apache License, Version 2.0 (the "License"); you may not
 * use this file except in compliance with the License. You may obtain a copy of
 * the License at
 *
 * http://www.apache.org/licenses/LICENSE-2.0
 *
 * Unless required by applicable law or agreed to in writing, software
 * distributed under the License is distributed on an "AS IS" BASIS, WITHOUT
 * WARRANTIES OR CONDITIONS OF ANY KIND, either express or implied. See the
 * License for the specific language governing permissions and limitations under
 * the License.
 */
package com.google.gwt.validation.client.impl;

<<<<<<< HEAD
import com.google.gwt.validation.client.ValidationGroupsMetadata;
=======
import com.google.gwt.validation.client.impl.metadata.BeanMetadata;
import com.google.gwt.validation.client.impl.metadata.ValidationGroupsMetadata;
>>>>>>> c6715ffa

import java.lang.annotation.Annotation;
import java.util.Collection;
import java.util.HashMap;
import java.util.HashSet;
import java.util.Map;
import java.util.Set;

import javax.validation.metadata.ConstraintDescriptor;
import javax.validation.metadata.PropertyDescriptor;

/**
 * Abstract BeanDescriptor for use by generated {@link GwtBeanDescriptor}.
 * <p>
 * Subclasses are expected to call setDescriptorMap from the constructor.
 * 
 * @param <T> the bean Type
 */
public final class GwtBeanDescriptorImpl<T> implements GwtBeanDescriptor<T> {

  /**
   * Builder for {@link GwtBeanDescriptor}s.
   *
   * @param <T> the bean Type
   */
  public static final class Builder<T> {

    private final Class<T> clazz;
    private final Map<String, PropertyDescriptorImpl> descriptorMap =
        new HashMap<String, PropertyDescriptorImpl>();
    private final Set<ConstraintDescriptorImpl<? extends Annotation>> constraints =
        new HashSet<ConstraintDescriptorImpl<? extends Annotation>>();
    private boolean isConstrained;
    private BeanMetadata beanMetadata;

    private Builder(Class<T> clazz) {
      this.clazz = clazz;
    }

    public Builder<T> add(
        ConstraintDescriptorImpl<? extends Annotation> constraintDescriptor) {
      constraints.add(constraintDescriptor);
      return this;
    }

    public GwtBeanDescriptorImpl<T> build() {
      return new GwtBeanDescriptorImpl<T>(clazz, isConstrained, descriptorMap, beanMetadata,
          constraints);
    }

    public Builder<T> put(String key, PropertyDescriptorImpl value) {
      descriptorMap.put(key, value.shallowCopy());
      return this;
    }

    public Builder<T> setBeanMetadata(BeanMetadata beanMetadata) {
      this.beanMetadata = beanMetadata;
      return this;
    }

    public Builder<T> setConstrained(boolean isConstrained) {
      this.isConstrained = isConstrained;
      return this;
    }
  }

  public static <T> Builder<T> builder(Class<T> clazz) {
    return new Builder<T>(clazz);
  }

  private final Class<T> clazz;
  private final Set<ConstraintDescriptorImpl<?>> constraints = new HashSet<ConstraintDescriptorImpl<?>>();

  private final Map<String, PropertyDescriptorImpl> descriptorMap = new HashMap<String, PropertyDescriptorImpl>();
  private final boolean isBeanConstrained;

  private final BeanMetadata beanMetadata;
  
  private ValidationGroupsMetadata validationGroupsMetadata;

  private GwtBeanDescriptorImpl(Class<T> clazz, boolean isConstrained,
      Map<String, PropertyDescriptorImpl> descriptorMap, BeanMetadata beanMetadata,
      Set<ConstraintDescriptorImpl<?>> constraints) {
    this.clazz = clazz;
    this.isBeanConstrained = isConstrained;
    this.beanMetadata = beanMetadata;
    this.descriptorMap.putAll(descriptorMap);
    this.constraints.addAll(constraints);
  }

  @Override
  public ConstraintFinder findConstraints() {
    return new ConstraintFinderImpl(beanMetadata, validationGroupsMetadata, constraints);
  }

  @Override
  public Set<PropertyDescriptor> getConstrainedProperties() {
    Collection<PropertyDescriptorImpl> props = descriptorMap.values();
    for (PropertyDescriptorImpl prop : props) {
      prop.setValidationGroupsMetadata(validationGroupsMetadata);
    }
    return new HashSet<PropertyDescriptor>(props);
  }

  @Override
  public Set<ConstraintDescriptor<?>> getConstraintDescriptors() {
    return findConstraints().getConstraintDescriptors();
  }

  @Override
  public PropertyDescriptor getConstraintsForProperty(String propertyName) {
    PropertyDescriptorImpl propDesc = descriptorMap.get(propertyName);
    if (propDesc != null) {
      propDesc.setValidationGroupsMetadata(validationGroupsMetadata);
    }
    return propDesc;
  }

  @Override
  public Class<?> getElementClass() {
    return clazz;
  }

<<<<<<< HEAD
=======
  
>>>>>>> c6715ffa
  @Override
  public boolean hasConstraints() {
    return !constraints.isEmpty();
  }

  @Override
  public boolean isBeanConstrained() {
    return isBeanConstrained;
  }

  @Override
  public void setValidationGroupsMetadata(ValidationGroupsMetadata validationGroupsMetadata) {
    // TODO(idol) Find some way to pass this via the constructor rather than after creation
    this.validationGroupsMetadata = validationGroupsMetadata;
  }
}<|MERGE_RESOLUTION|>--- conflicted
+++ resolved
@@ -15,12 +15,8 @@
  */
 package com.google.gwt.validation.client.impl;
 
-<<<<<<< HEAD
-import com.google.gwt.validation.client.ValidationGroupsMetadata;
-=======
 import com.google.gwt.validation.client.impl.metadata.BeanMetadata;
 import com.google.gwt.validation.client.impl.metadata.ValidationGroupsMetadata;
->>>>>>> c6715ffa
 
 import java.lang.annotation.Annotation;
 import java.util.Collection;
@@ -144,10 +140,7 @@
     return clazz;
   }
 
-<<<<<<< HEAD
-=======
   
->>>>>>> c6715ffa
   @Override
   public boolean hasConstraints() {
     return !constraints.isEmpty();
