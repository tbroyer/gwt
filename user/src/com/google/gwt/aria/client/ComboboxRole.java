--- conflicted
+++ resolved
@@ -57,14 +57,11 @@
    */
   void removeAriaRequiredProperty(Element element);
 
-<<<<<<< HEAD
-=======
   /**
    * Sets the
    * <a href="http://www.w3.org/TR/wai-aria/states_and_properties#aria-autocomplete">
    * aria-autocomplete</a> attribute for the {@code element} to the given {@code value}.
    */
->>>>>>> c6715ffa
   void setAriaAutocompleteProperty(Element element, AutocompleteValue value);
 
   /**
