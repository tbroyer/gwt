<!DOCTYPE HTML PUBLIC "-//W3C//DTD HTML 4.01 Transitional//EN">
<!-- The HTML 4.01 Transitional DOCTYPE declaration-->
<!-- above set at the top of the file will set     -->
<!-- the browser's rendering engine into           -->
<!-- "Quirks Mode". Replacing this declaration     -->
<!-- with a "Standards Mode" doctype is supported, -->
<!-- but may lead to some differences in layout.   -->

<html>
  <head>
    <meta http-equiv="content-type" content="text/html; charset=UTF-8">
    <!--                                                               -->
    <!-- Consider inlining CSS to reduce the number of requested files -->
    <!--                                                               -->
    <link type="text/css" rel="stylesheet" href="@moduleShortName.css">
    <!--                                           -->
    <!-- Any title is fine                         -->
    <!--                                           -->
<<<<<<< HEAD
    <title>@moduleShortName</title>
=======
    <title>Web Application Starter Project</title>
>>>>>>> 19bec457
    
    <!--                                           -->
    <!-- This script loads your compiled module.   -->
    <!-- If you add any GWT meta tags, they must   -->
    <!-- be added before this line.                -->
    <!--                                           -->
    <script type="text/javascript" language="javascript" src="@renameTo/@renameTo.nocache.js"></script>
  </head>

  <!--                                           -->
  <!-- The body can have arbitrary html, or      -->
  <!-- you can leave the body empty if you want  -->
  <!-- to create a completely dynamic UI.        -->
  <!--                                           -->
  <body>

    <!-- OPTIONAL: include this if you want history support -->
    <iframe src="javascript:''" id="__gwt_historyFrame" tabIndex='-1' style="position:absolute;width:0;height:0;border:0"></iframe>

    <h1>Web Application Starter Project</h1>

    <table align="center">
      <tr>
        <td colspan="2" style="font-weight:bold;">Please enter your name:</td>        
      </tr>
      <tr>
        <td id="nameFieldContainer"></td>
        <td id="sendButtonContainer"></td>
      </tr>
    </table>
  </body>
</html><|MERGE_RESOLUTION|>--- conflicted
+++ resolved
@@ -16,11 +16,7 @@
     <!--                                           -->
     <!-- Any title is fine                         -->
     <!--                                           -->
-<<<<<<< HEAD
-    <title>@moduleShortName</title>
-=======
     <title>Web Application Starter Project</title>
->>>>>>> 19bec457
     
     <!--                                           -->
     <!-- This script loads your compiled module.   -->
