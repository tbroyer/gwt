--- conflicted
+++ resolved
@@ -134,11 +134,6 @@
    * <p>
    * Don't confuse this with {@link #getValue}, which returns true or false if
    * the widget is checked.
-<<<<<<< HEAD
-   * 
-   * @return
-=======
->>>>>>> 19bec457
    */
   public String getFormValue() {
     return inputElem.getValue();
@@ -185,11 +180,7 @@
    * Determines whether this check box is currently checked.
    * 
    * @return <code>true</code> if the check box is checked
-<<<<<<< HEAD
-   * @deprecated use {@link #getValue} instead
-=======
    * @deprecated Use {@link #getValue} instead
->>>>>>> 19bec457
    */
   @Deprecated
   public boolean isChecked() {
@@ -285,13 +276,8 @@
    * input element wrapped by this widget. For access to that property, see
    * {@link #setFormValue(String)}
    * 
-<<<<<<< HEAD
-   * @param value true to check, false to uncheck. Must not be null.
-   * @thows IllegalArgumentException if value is null
-=======
    * @param value true to check, false to uncheck; must not be null
    * @throws IllegalArgumentException if value is null
->>>>>>> 19bec457
    */
   public void setValue(Boolean value) {
     setValue(value, false);
@@ -305,17 +291,10 @@
    * input element wrapped by this widget. For access to that property, see
    * {@link #setFormValue(String)}
    *
-<<<<<<< HEAD
-   * @param value true to check, false to uncheck. Must not be null.
-   * @param fireEvents If true, and value has changed, fire a
-   *          {@link ValueChangeEvent}
-   * @thows IllegalArgumentException if value is null
-=======
    * @param value true to check, false to uncheck; must not be null
    * @param fireEvents If true, and value has changed, fire a
    *          {@link ValueChangeEvent}
    * @throws IllegalArgumentException if value is null
->>>>>>> 19bec457
    */
   public void setValue(Boolean value, boolean fireEvents) {
     if (value == null) {
@@ -406,12 +385,7 @@
     // Clear out the old input element
     setEventListener(asOld(inputElem), null);
 
-<<<<<<< HEAD
     getElement().replaceChild(newInputElem, inputElem);
-=======
-    getElement().removeChild(inputElem);
-    getElement().insertBefore(newInputElem, null);
->>>>>>> 19bec457
 
     // Sink events on the new element
     Event.sinkEvents(elem, Event.getEventsSunk(inputElem));
