--- conflicted
+++ resolved
@@ -180,8 +180,6 @@
     }
   }
 
-<<<<<<< HEAD
-=======
   /**
    * Test the showing a popup while it is hiding will not result in an illegal
    * state.
@@ -204,7 +202,6 @@
     assertTrue(popup.isShowing());
   }
 
->>>>>>> 19bec457
   public void testPopup() {
     // Get rid of window margins so we can test absolute position.
     Window.setMargin("0px");
