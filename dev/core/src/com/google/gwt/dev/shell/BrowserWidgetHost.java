--- conflicted
+++ resolved
@@ -36,11 +36,7 @@
    * 
    * @param modules the names of the modules to compile
    * @throws UnableToCompleteException
-<<<<<<< HEAD
-   * @deprecated will be removed when legacy shell mode is removed
-=======
    * @deprecated Will be removed when legacy shell mode is removed
->>>>>>> 19bec457
    */
   @Deprecated
   void compile(String[] modules) throws UnableToCompleteException;
@@ -66,11 +62,7 @@
   /**
    * Returns <code>true</code> if running in legacy mode.
    * 
-<<<<<<< HEAD
-   * @deprecated will be removed when legacy shell mode is removed
-=======
    * @deprecated Will be removed when legacy shell mode is removed
->>>>>>> 19bec457
    */
   @Deprecated
   boolean isLegacyMode();
